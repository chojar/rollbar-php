--- conflicted
+++ resolved
@@ -91,13 +91,10 @@
     
     public function testLogMessage()
     {
-<<<<<<< HEAD
+        Rollbar::init(self::$simpleConfig);
+      
         Rollbar::log(Level::INFO, 'testing info level');
-=======
-        Rollbar::init(self::$simpleConfig);
-
-        Rollbar::log(Level::info(), 'testing info level');
->>>>>>> 6962f6ec
+      
         $this->assertTrue(true);
     }
     
