--- conflicted
+++ resolved
@@ -38,13 +38,8 @@
         }
 
         // Message at level 'info'
-<<<<<<< HEAD
         Rollbar::log(Level::INFO, 'testing info level');
-        
-=======
-        Rollbar::log(Level::info(), 'testing info level');
-
->>>>>>> 6962f6ec
+       
         // With extra data (3rd arg) and custom payload options (4th arg)
         Rollbar::log(
             Level::INFO,
