--- conflicted
+++ resolved
@@ -59,16 +59,11 @@
         
         $setExceptionHandler = set_exception_handler(function () {
         });
-<<<<<<< HEAD
         
         $handler = $setExceptionHandler[0];
         $method = $setExceptionHandler[1];
         
         $handler->$method();
-=======
-        
-        call_user_func($setExceptionHandler);
->>>>>>> 0822b0ac
     }
     
     public function testHandle()
