--- conflicted
+++ resolved
@@ -207,6 +207,24 @@
         ));
         $c->send($p, $this->token);
     }
+    
+    public function testSendMessageTrace()
+    {
+        $c = new Config(array(
+            "access_token" => $this->token,
+            "environment" => $this->env,
+            "sendMessageTrace" => true
+        ));
+        
+        $this->assertTrue($c->getSendMessageTrace());
+        
+        $c = new Config(array(
+            "access_token" => $this->token,
+            "environment" => $this->env
+        ));
+        
+        $this->assertFalse($c->getSendMessageTrace());
+    }
 
     public function testCheckIgnore()
     {
@@ -225,24 +243,6 @@
         $this->assertTrue($called);
     }
 
-<<<<<<< HEAD
-    public function testSendMessageTrace()
-    {
-        $c = new Config(array(
-            "access_token" => $this->token,
-            "environment" => $this->env,
-            "sendMessageTrace" => true
-        ));
-        
-        $this->assertTrue($c->getSendMessageTrace());
-        
-        $c = new Config(array(
-            "access_token" => $this->token,
-            "environment" => $this->env
-        ));
-        
-        $this->assertFalse($c->getSendMessageTrace());
-=======
     public function testCheckIgnoreParameters()
     {
         $called = false;
@@ -264,6 +264,5 @@
         $this->assertTrue($called);
         $this->assertTrue($isUncaughtPassed);
         $this->assertEquals($this->error, $errorPassed);
->>>>>>> 5bd1dd76
     }
 }