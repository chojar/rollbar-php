--- conflicted
+++ resolved
@@ -391,9 +391,6 @@
         }
     }
 
-<<<<<<< HEAD
-    public function testFilter(): void
-=======
     public function testReportSuppressedActuallySuppressed()
     {
         $config = new Config(array(
@@ -404,8 +401,7 @@
         $this->assertTrue(@$config->shouldSuppress());
     }
 
-    public function testFilter()
->>>>>>> d6ec7a38
+    public function testFilter(): void
     {
         $d = m::mock(Data::class)
             ->shouldReceive("getLevel")
@@ -555,11 +551,7 @@
         $this->assertSame($expectedCustom, $actualCustom);
     }
 
-<<<<<<< HEAD
-    public function testCustomSerializable(): void
-=======
-    public function testDeprecatedSerializable()
->>>>>>> d6ec7a38
+    public function testDeprecatedSerializable(): void
     {
         $expectedCustom = array(
             "foo" => "bar",
@@ -594,10 +586,6 @@
 
         $this->assertSame($expectedCustom, $actualCustom);
     }
-<<<<<<< HEAD
-    
-    public function testMaxItems(): void
-=======
 
     public function testCustomSerializable()
     {
@@ -635,8 +623,7 @@
         $this->assertSame($expectedCustom, $actualCustom);
     }
 
-    public function testMaxItems()
->>>>>>> d6ec7a38
+    public function testMaxItems(): void
     {
         $config = new Config(array(
             "access_token" => $this->getTestAccessToken()
