<?php namespace Rollbar;

use Rollbar\Payload\Context;
use Rollbar\Payload\Message;
use Rollbar\Payload\Body;
use Rollbar\Payload\Level;
use Rollbar\Payload\Person;
use Rollbar\Payload\Server;
use Rollbar\Payload\Request;
use Rollbar\Payload\Data;
use Rollbar\Payload\Trace;
use Rollbar\Payload\Frame;
use Rollbar\Payload\TraceChain;
use Rollbar\Payload\ExceptionInfo;
use Rollbar\Rollbar;
use Rollbar\Exceptions\PersonFuncException;

class DataBuilder implements DataBuilderInterface
{
    const MAX_PAYLOAD_SIZE = 524288; // 512 * 1024
    
    protected static $truncationStrategies = array(
        "Rollbar\Truncation\RawStrategy",
        "Rollbar\Truncation\FramesStrategy",
        "Rollbar\Truncation\StringsStrategy",
        "Rollbar\Truncation\MinBodyStrategy"
    );
    
    protected static $defaults;

    protected $environment;
    protected $messageLevel;
    protected $exceptionLevel;
    protected $psrLevels;
    protected $scrubFields;
    protected $errorLevels;
    protected $codeVersion;
    protected $platform;
    protected $framework;
    protected $context;
    protected $requestParams;
    protected $requestBody;
    protected $requestExtras;
    protected $host;
    protected $person;
    protected $personFunc;
    protected $serverRoot;
    protected $serverBranch;
    protected $serverCodeVersion;
    protected $serverExtras;
    protected $custom;
    protected $fingerprint;
    protected $title;
    protected $notifier;
    protected $baseException;
    protected $includeCodeContext;
    protected $includeExcCodeContext;
    protected $shiftFunction;
    protected $sendMessageTrace;
    protected $localVarsDump;
    protected $captureErrorStacktraces;

    public function __construct($config)
    {
        self::$defaults = Defaults::get();
        $this->setEnvironment($config);

        $this->setDefaultMessageLevel($config);
        $this->setDefaultExceptionLevel($config);
        $this->setDefaultPsrLevels($config);
        $this->setScrubFields($config);
        $this->setErrorLevels($config);
        $this->setCodeVersion($config);
        $this->setPlatform($config);
        $this->setFramework($config);
        $this->setContext($config);
        $this->setRequestParams($config);
        $this->setRequestBody($config);
        $this->setRequestExtras($config);
        $this->setHost($config);
        $this->setPerson($config);
        $this->setPersonFunc($config);
        $this->setServerRoot($config);
        $this->setServerBranch($config);
        $this->setServerCodeVersion($config);
        $this->setServerExtras($config);
        $this->setCustom($config);
        $this->setFingerprint($config);
        $this->setTitle($config);
        $this->setNotifier($config);
        $this->setBaseException($config);
        $this->setIncludeCodeContext($config);
        $this->setIncludeExcCodeContext($config);
        $this->setSendMessageTrace($config);
        $this->setLocalVarsDump($config);
        $this->setCaptureErrorStacktraces($config);

        $this->shiftFunction = $this->tryGet($config, 'shift_function');
        if (!isset($this->shiftFunction)) {
            $this->shiftFunction = true;
        }
    }

    protected function getOrCall($name, $level, $toLog, $context)
    {
        if (is_callable($this->$name)) {
            try {
                return $this->$name($level, $toLog, $context);
            } catch (\Exception $e) {
                // TODO Report the configuration error.
                return null;
            }
        }
        return $this->$name;
    }

    protected function tryGet($array, $key)
    {
        return isset($array[$key]) ? $array[$key] : null;
    }

    protected function setEnvironment($config)
    {
        $fromConfig = $this->tryGet($config, 'environment');
        Utilities::validateString($fromConfig, "config['environment']", null, false);
        $this->environment = $fromConfig;
    }

    protected function setDefaultMessageLevel($config)
    {
        $fromConfig = $this->tryGet($config, 'messageLevel');
        $this->messageLevel = self::$defaults->messageLevel($fromConfig);
    }

    protected function setDefaultExceptionLevel($config)
    {
        $fromConfig = $this->tryGet($config, 'exceptionLevel');
        $this->exceptionLevel = self::$defaults->exceptionLevel($fromConfig);
    }

    protected function setDefaultPsrLevels($config)
    {
        $fromConfig = $this->tryGet($config, 'psrLevels');
        $this->psrLevels = self::$defaults->psrLevels($fromConfig);
    }

    protected function setScrubFields($config)
    {
        $fromConfig = $this->tryGet($config, 'scrubFields');
        if (!isset($fromConfig)) {
            $fromConfig = $this->tryGet($config, 'scrub_fields');
        }
        $this->scrubFields = self::$defaults->scrubFields($fromConfig);
    }

    protected function setErrorLevels($config)
    {
        $fromConfig = $this->tryGet($config, 'errorLevels');
        $this->errorLevels = self::$defaults->errorLevels($fromConfig);
    }

    protected function setSendMessageTrace($config)
    {
        $fromConfig = $this->tryGet($config, 'send_message_trace');
        $this->sendMessageTrace = self::$defaults->sendMessageTrace($fromConfig);
    }

    protected function setLocalVarsDump($config)
    {
        $fromConfig = $this->tryGet($config, 'local_vars_dump');
        $this->localVarsDump = self::$defaults->localVarsDump($fromConfig);
    }
    
    protected function setCaptureErrorStacktraces($config)
    {
        $fromConfig = $this->tryGet($config, 'capture_error_stacktraces');
        $this->captureErrorStacktraces = self::$defaults->captureErrorStacktraces($fromConfig);
    }

    protected function setCodeVersion($config)
    {
        $fromConfig = $this->tryGet($config, 'codeVersion');
        if (!isset($fromConfig)) {
            $fromConfig = $this->tryGet($config, 'code_version');
        }
        $this->codeVersion = self::$defaults->codeVersion($fromConfig);
    }

    protected function setPlatform($config)
    {
        $fromConfig = $this->tryGet($config, 'platform');
        $this->platform = self::$defaults->platform($fromConfig);
    }

    protected function setFramework($config)
    {
        $this->framework = $this->tryGet($config, 'framework');
    }

    protected function setContext($config)
    {
        $this->context = $this->tryGet($config, 'context');
    }

    protected function setRequestParams($config)
    {
        $this->requestParams = $this->tryGet($config, 'requestParams');
    }

    protected function setRequestBody($config)
    {
        $this->requestBody = $this->tryGet($config, 'requestBody');
        
        if (!$this->requestBody) {
            $this->requestBody = file_get_contents("php://input");
        }
    }

    protected function setRequestExtras($c)
    {
        $this->requestExtras = $this->tryGet($c, "requestExtras");
    }

    protected function setPerson($config)
    {
        $this->person = $this->tryGet($config, 'person');
    }

    protected function setPersonFunc($config)
    {
        $this->personFunc = $this->tryGet($config, 'person_fn');
    }

    protected function setServerRoot($config)
    {
        $fromConfig = $this->tryGet($config, 'serverRoot');
        if (!isset($fromConfig)) {
            $fromConfig = $this->tryGet($config, 'root');
        }
        $this->serverRoot = self::$defaults->serverRoot($fromConfig);
    }

    protected function setServerBranch($config)
    {
        $fromConfig = $this->tryGet($config, 'serverBranch');
        if (!isset($fromConfig)) {
            $fromConfig = $this->tryGet($config, 'branch');
        }
        $this->serverBranch = self::$defaults->gitBranch($fromConfig);
    }

    protected function setServerCodeVersion($config)
    {
        $this->serverCodeVersion = $this->tryGet($config, 'serverCodeVersion');
    }

    protected function setServerExtras($config)
    {
        $this->serverExtras = $this->tryGet($config, 'serverExtras');
    }

    protected function setCustom($config)
    {
        $this->custom = $this->tryGet($config, 'custom');
    }

    protected function setFingerprint($config)
    {
        $this->fingerprint = $this->tryGet($config, 'fingerprint');
        if (!is_null($this->fingerprint) && !is_callable($this->fingerprint)) {
            $msg = "If set, config['fingerprint'] must be a callable that returns a uuid string";
            throw new \InvalidArgumentException($msg);
        }
    }

    protected function setTitle($config)
    {
        $this->title = $this->tryGet($config, 'title');
        if (!is_null($this->title) && !is_callable($this->title)) {
            $msg = "If set, config['title'] must be a callable that returns a string";
            throw new \InvalidArgumentException($msg);
        }
    }

    protected function setNotifier($config)
    {
        $fromConfig = $this->tryGet($config, 'notifier');
        $this->notifier = self::$defaults->notifier($fromConfig);
    }

    protected function setBaseException($config)
    {
        $fromConfig = $this->tryGet($config, 'baseException');
        $this->baseException = self::$defaults->baseException($fromConfig);
    }

    protected function setIncludeCodeContext($config)
    {
        $fromConfig = $this->tryGet($config, 'include_error_code_context');
        $this->includeCodeContext = self::$defaults->includeCodeContext($fromConfig);
    }

    protected function setIncludeExcCodeContext($config)
    {
        $fromConfig = $this->tryGet($config, 'include_exception_code_context');
        $this->includeExcCodeContext = self::$defaults->includeExcCodeContext($fromConfig);
    }

    protected function setHost($config)
    {
        $this->host = $this->tryGet($config, 'host');
    }

    /**
     * @param Level $level
     * @param \Exception | \Throwable | string $toLog
     * @param $context
     * @return Data
     */
    public function makeData($level, $toLog, $context)
    {
        $env = $this->getEnvironment();
        $body = $this->getBody($toLog, $context);
        $data = new Data($env, $body);
        $data->setLevel($this->getLevel($level, $toLog))
            ->setTimestamp($this->getTimestamp())
            ->setCodeVersion($this->getCodeVersion())
            ->setPlatform($this->getPlatform())
            ->setLanguage($this->getLanguage())
            ->setFramework($this->getFramework())
            ->setContext($this->getContext())
            ->setRequest($this->getRequest())
            ->setPerson($this->getPerson())
            ->setServer($this->getServer())
            ->setCustom($this->getCustom($toLog, $context))
            ->setFingerprint($this->getFingerprint())
            ->setTitle($this->getTitle())
            ->setUuid($this->getUuid())
            ->setNotifier($this->getNotifier());
        return $data;
    }

    protected function getEnvironment()
    {
        return $this->environment;
    }

    protected function getBody($toLog, $context)
    {
        $baseException = $this->getBaseException();
        if ($toLog instanceof ErrorWrapper) {
            $content = $this->getErrorTrace($toLog);
        } elseif ($toLog instanceof $baseException) {
            $content = $this->getExceptionTrace($toLog);
        } else {
            $content = $this->getMessage($toLog, $context);
        }
        return new Body($content);
    }

    public function getErrorTrace(ErrorWrapper $error)
    {
        return $this->makeTrace($error, $this->includeCodeContext, $error->getClassName());
    }

    /**
     * @param \Throwable|\Exception $exc
     * @return Trace|TraceChain
     */
    public function getExceptionTrace($exc)
    {
        $chain = array();
        $chain[] = $this->makeTrace($exc, $this->includeExcCodeContext);

        $previous = $exc->getPrevious();

        $baseException = $this->getBaseException();
        while ($previous instanceof $baseException) {
            $chain[] = $this->makeTrace($previous, $this->includeExcCodeContext);
            if ($previous->getPrevious() === $previous) {
                break;
            }
            $previous = $previous->getPrevious();
        }

        if (count($chain) > 1) {
            return new TraceChain($chain);
        }

        return $chain[0];
    }

    /**
     * @param \Throwable|\Exception $exception
     * @param Boolean $includeContext whether or not to include context
     * @param string $classOverride
     * @return Trace
     */
    public function makeTrace($exception, $includeContext, $classOverride = null)
    {
        if ($this->captureErrorStacktraces) {
            $frames = $this->makeFrames($exception, $includeContext);
        } else {
            $frames = array();
        }
        
        $excInfo = new ExceptionInfo(
            Utilities::coalesce($classOverride, get_class($exception)),
            $exception->getMessage()
        );
        return new Trace($frames, $excInfo);
    }

    public function makeFrames($exception, $includeContext)
    {
        $frames = array();
        foreach ($this->getTrace($exception) as $frameInfo) {
            $filename = Utilities::coalesce($this->tryGet($frameInfo, 'file'), '<internal>');
            $lineno = Utilities::coalesce($this->tryGet($frameInfo, 'line'), 0);
            $method = $frameInfo['function'];
            $args = Utilities::coalesce($this->tryGet($frameInfo, 'args'), null);

            $frame = new Frame($filename);
            $frame->setLineno($lineno)
                ->setMethod($method);
                
            if ($this->localVarsDump && $args !== null) {
                $frame->setArgs($args);
            }

            if ($includeContext) {
                $this->addCodeContextToFrame($frame, $filename, $lineno);
            }

            $frames[] = $frame;
        }
        array_reverse($frames);

        if ($this->shiftFunction && count($frames) > 0) {
            for ($i = count($frames) - 1; $i > 0; $i--) {
                $frames[$i]->setMethod($frames[$i - 1]->getMethod());
            }
            $frames[0]->setMethod('<main>');
        }

        return $frames;
    }

    private function addCodeContextToFrame(Frame $frame, $filename, $line)
    {
        if (!file_exists($filename)) {
            return;
        }

        $source = $this->getSourceLines($filename);

        $total = count($source);
        $line = $line - 1;
        $frame->setCode($source[$line]);
        $offset = 6;
        $min = max($line - $offset, 0);
        $pre = null;
        $post = null;
        if ($min !== $line) {
            $pre = array_slice($source, $min, $line - $min);
        }
        $max = min($line + $offset, $total);
        if ($max !== $line) {
            $post = array_slice($source, $line + 1, $max - $line);
        }
        $frame->setContext(new Context($pre, $post));
    }

    private function getTrace($exc)
    {
        if ($exc instanceof ErrorWrapper) {
            return $exc->getBacktrace();
        } else {
            return $exc->getTrace();
        }
    }

    protected function getMessage($toLog, $context)
    {
        return new Message(
            (string)$toLog,
            $context,
            $this->sendMessageTrace ?
                debug_backtrace($this->localVarsDump ? 0 : DEBUG_BACKTRACE_IGNORE_ARGS) :
                null
        );
    }

    protected function getLevel($level, $toLog)
    {
        if (is_null($level)) {
            if ($toLog instanceof ErrorWrapper) {
                $level = $this->tryGet($this->errorLevels, $toLog->errorLevel);
            } elseif ($toLog instanceof \Exception) {
                $level = $this->exceptionLevel;
            } else {
                $level = $this->messageLevel;
            }
        }
        $level = strtolower($level);
        return Level::fromName($this->tryGet($this->psrLevels, $level));
    }

    protected function getTimestamp()
    {
        return time();
    }

    protected function getCodeVersion()
    {
        return $this->codeVersion;
    }

    protected function getPlatform()
    {
        return $this->platform;
    }

    protected function getLanguage()
    {
        return "php";
        // TODO: once the backend understands a more informative language value
        // return "PHP " . phpversion();
    }

    protected function getFramework()
    {
        return $this->framework;
    }

    protected function getContext()
    {
        return $this->context;
    }

    protected function getRequest()
    {
        $request = new Request();

        $request->setUrl($this->getUrl())
            ->setHeaders($this->getHeaders())
            ->setParams($this->getRequestParams())
            ->setBody($this->getRequestBody())
            ->setUserIp($this->getUserIp());
      
        if (isset($_SERVER)) {
            $request->setMethod($this->tryGet($_SERVER, 'REQUEST_METHOD'))
                ->setQueryString($this->tryGet($_SERVER, "QUERY_STRING"));
        }
      
        if (isset($_GET)) {
            $request->setGet($_GET);
        }
        if (isset($_POST)) {
            $request->setPost($_POST);
        }
        $extras = $this->getRequestExtras();
        if (!$extras) {
            $extras = array();
        }

        foreach ($extras as $key => $val) {
            $request->$key = $val;
        }
        
        if (isset($_SESSION) && is_array($_SESSION) && count($_SESSION) > 0) {
            $request->session = $_SESSION;
        }
        return $request;
    }
    
    public function parseForwardedString($forwarded)
    {
        $result = array();
        
        // Remove Forwarded   = 1#forwarded-element header prefix
        $parts = trim(str_replace('Forwarded:', '', $forwarded));
        
        /**
         * Break up the forwarded-element =
         *  [ forwarded-pair ] *( ";" [ forwarded-pair ] )
         */
        $parts = explode(';', $parts);
        
        /**
         * Parse forwarded pairs
         */
        foreach ($parts as $forwardedPair) {
            $forwardedPair = trim($forwardedPair);
            
            
            if (stripos($forwardedPair, 'host=') !== false) {
                // Parse 'host' forwarded pair
                $result['host'] = substr($forwardedPair, strlen('host='));
            } elseif (stripos($forwardedPair, 'proto=') !== false) {
                // Parse 'proto' forwarded pair
                $result['proto'] = substr($forwardedPair, strlen('proto='));
            } else {
                // Parse 'for' and 'by' forwarded pairs which are comma separated
                $fpParts = explode(',', $forwardedPair);
                foreach ($fpParts as $fpPart) {
                    $fpPart = trim($fpPart);
                    
                    if (stripos($fpPart, 'for=') !== false) {
                        // Parse 'for' forwarded pair
                        $result['for'] = isset($result['for']) ? $result['for'] : array();
                        $result['for'][] = substr($fpPart, strlen('for='));
                    } elseif (stripos($fpPart, 'by=') !== false) {
                        // Parse 'by' forwarded pair
                        $result['by'] = isset($result['by']) ? $result['by'] : array();
                        $result['by'][] = substr($fpPart, strlen('by='));
                    }
                }
            }
        }
        
        return $result;
    }
    
    public function getUrlProto()
    {
        $proto = '';
        
        if (!empty($_SERVER['HTTP_FORWARDED'])) {
            extract($this->parseForwardedString($_SERVER['HTTP_FORWARDED']));
        }
        
        if (empty($proto)) {
            if (!empty($_SERVER['HTTP_X_FORWARDED_PROTO'])) {
                $proto = explode(',', strtolower($_SERVER['HTTP_X_FORWARDED_PROTO']));
                $proto = $proto[0];
            } elseif (isset($_SERVER['HTTPS']) && $_SERVER['HTTPS'] == 'on') {
                $proto = 'https';
            } else {
                $proto = 'http';
            }
        }
        
        return $proto;
    }
    
    public function getUrlHost()
    {
        $host = '';
        
        if (!empty($_SERVER['HTTP_FORWARDED'])) {
            extract($this->parseForwardedString($_SERVER['HTTP_FORWARDED']));
        }
        
        if (empty($host)) {
            if (!empty($_SERVER['HTTP_X_FORWARDED_HOST'])) {
                $host = $_SERVER['HTTP_X_FORWARDED_HOST'];
            } elseif (!empty($_SERVER['HTTP_HOST'])) {
                $parts = explode(':', $_SERVER['HTTP_HOST']);
                $host = $parts[0];
            } elseif (!empty($_SERVER['SERVER_NAME'])) {
                $host = $_SERVER['SERVER_NAME'];
            } else {
                $host = 'unknown';
            }
        }
        
        return $host;
    }
    
    public function getUrlPort($proto)
    {
        $port = '';
        
        if (!empty($_SERVER['HTTP_X_FORWARDED_PORT'])) {
            $port = $_SERVER['HTTP_X_FORWARDED_PORT'];
        } elseif (!empty($_SERVER['SERVER_PORT'])) {
            $port = $_SERVER['SERVER_PORT'];
        } elseif ($proto === 'https') {
            $port = 443;
        } else {
            $port = 80;
        }
        
        return $port;
    }

    public function getUrl()
    {
        $proto = $this->getUrlProto();
        $host = $this->getUrlHost();
        $port = $this->getUrlPort($proto);
        

        $url = $proto . '://' . $host;
        if (($proto == 'https' && $port != 443) || ($proto == 'http' && $port != 80)) {
            $url .= ':' . $port;
        }

        if (isset($_SERVER)) {
            $path = Utilities::coalesce($this->tryGet($_SERVER, 'REQUEST_URI'), '/');
            $url .= $path;
        }

        if ($host == 'unknown') {
            $url = null;
        }

        return $url;
    }

    protected function getHeaders()
    {
        $headers = array();
        if (isset($_SERVER)) {
            foreach ($_SERVER as $key => $val) {
                if (substr($key, 0, 5) == 'HTTP_') {
                    // convert HTTP_CONTENT_TYPE to Content-Type, HTTP_HOST to Host, etc.
                    $name = strtolower(substr($key, 5));
                    if (strpos($name, '_') != -1) {
                        $name = preg_replace('/ /', '-', ucwords(preg_replace('/_/', ' ', $name)));
                    } else {
                        $name = ucfirst($name);
                    }
                    $headers[$name] = $val;
                }
            }
        }
        if (count($headers) > 0) {
            return $headers;
        } else {
            return null;
        }
    }

    
    protected function getRequestParams()
    {
        return $this->requestParams;
    }

    protected function getRequestBody()
    {
        return $this->requestBody;
    }

    protected function getUserIp()
    {
        if (!isset($_SERVER)) {
            return null;
        }
        $forwardFor = $this->tryGet($_SERVER, 'HTTP_X_FORWARDED_FOR');
        if ($forwardFor) {
            // return everything until the first comma
            $parts = explode(',', $forwardFor);
            return $parts[0];
        }
        $realIp = $this->tryGet($_SERVER, 'HTTP_X_REAL_IP');
        if ($realIp) {
            return $realIp;
        }
        return $this->tryGet($_SERVER, 'REMOTE_ADDR');
    }

    protected function getRequestExtras()
    {
        return $this->requestExtras;
    }

    /**
     * @return Person
     */
    protected function getPerson()
    {
        $personData = $this->person;
        if (!isset($personData) && is_callable($this->personFunc)) {
            try {
                $personData = call_user_func($this->personFunc);
            } catch (\Exception $exception) {
                Rollbar::scope(array('person_fn' => null))->
                    log(Level::fromName("error"), $exception);
            }
        }

        if (!isset($personData['id'])) {
            return null;
        }

        $id = $personData['id'];

        $email = null;
        if (isset($personData['email'])) {
            $email = $personData['email'];
        }

        $username = null;
        if (isset($personData['username'])) {
            $username = $personData['username'];
        }

        unset($personData['id'], $personData['email'], $personData['username']);
        return new Person($id, $username, $email, $personData);
    }

    protected function getServer()
    {
        $server = new Server();
        $server->setHost($this->getHost())
            ->setRoot($this->getServerRoot())
            ->setBranch($this->getServerBranch())
            ->setCodeVersion($this->getServerCodeVersion());
        $extras = $this->getServerExtras();
        if (!$extras) {
            $extras = array();
        }

        foreach ($extras as $key => $val) {
            $server->$key = $val;
        }
        if (isset($_SERVER) && array_key_exists('argv', $_SERVER)) {
            $server->argv = $_SERVER['argv'];
        }
        return $server;
    }

    protected function getHost()
    {
        if (isset($this->host)) {
            return $this->host;
        }
        return gethostname();
    }

    protected function getServerRoot()
    {
        return $this->serverRoot;
    }

    protected function getServerBranch()
    {
        return $this->serverBranch;
    }

    protected function getServerCodeVersion()
    {
        return $this->serverCodeVersion;
    }

    protected function getServerExtras()
    {
        return $this->serverExtras;
    }

    protected function getCustom($toLog, $context)
    {
        $custom = $this->custom;

        // Make this an array if possible:
        if ($custom instanceof \JsonSerializable) {
            $custom = $custom->jsonSerialize();
        } elseif (is_null($custom)) {
            return null;
        } elseif (!is_array($custom)) {
            $custom = get_object_vars($custom);
        }

        $baseException = $this->getBaseException();
        if (!$toLog instanceof $baseException) {
            return array_replace_recursive(array(), $custom);
        }

        return array_replace_recursive(array(), $context, $custom);
    }

    protected function getFingerprint()
    {
        return $this->fingerprint;
    }

    protected function getTitle()
    {
        return $this->title;
    }

    protected function getUuid()
    {
        return self::uuid4();
    }

    protected function getNotifier()
    {
        return $this->notifier;
    }

    protected function getBaseException()
    {
        return $this->baseException;
    }

    public function getScrubFields()
    {
        return $this->scrubFields;
    }
    
    /**
     * Scrub a data structure including arrays and query strings.
     *
     * @param mixed $data Data to be scrubbed.
     * @param array $fields Sequence of field names to scrub.
     * @param string $replacement Character used for scrubbing.
     */
    public function scrub(&$data, $replacement = '*')
    {
        $fields = $this->getScrubFields();
        
        if (!$fields || !$data) {
            return $data;
        }
        
        if (is_array($data)) { // scrub arrays
            $data = $this->scrubArray($data, $replacement);
        } elseif (is_string($data)) { // scrub URLs and query strings
            $query = parse_url($data, PHP_URL_QUERY);
            if ($query) {
                $data = str_replace(
                    $query,
                    $this->scrubQueryString($query),
                    $data
                );
            }
        }
        return $data;
    }

    protected function scrubArray(&$arr, $replacement = '*')
    {
        $fields = $this->getScrubFields();
        
        if (!$fields || !$arr) {
            return $arr;
        }
        
        $dataBuilder = $this;

        $scrubber = function (&$val, $key) use ($fields, $replacement, &$scrubber, $dataBuilder) {
            if (in_array($key, $fields, true)) {
                $val = str_repeat($replacement, 8);
            } else {
                $val = $dataBuilder->scrub($val, $replacement);
            }
        };

        array_walk($arr, $scrubber);

        return $arr;
    }

    protected function scrubQueryString($query, $replacement = 'x')
    {
        parse_str($query, $parsed);
        $scrubbed = $this->scrub($parsed, $replacement);
        return http_build_query($scrubbed);
    }

    // from http://www.php.net/manual/en/function.uniqid.php#94959
    protected static function uuid4()
    {
        mt_srand();
        return sprintf(
            '%04x%04x-%04x-%04x-%04x-%04x%04x%04x',
            // 32 bits for "time_low"
            mt_rand(0, 0xffff),
            mt_rand(0, 0xffff),
            // 16 bits for "time_mid"
            mt_rand(0, 0xffff),
            // 16 bits for "time_hi_and_version",
            // four most significant bits holds version number 4
            mt_rand(0, 0x0fff) | 0x4000,
            // 16 bits, 8 bits for "clk_seq_hi_res",
            // 8 bits for "clk_seq_low",
            // two most significant bits holds zero and one for variant DCE1.1
            mt_rand(0, 0x3fff) | 0x8000,
            // 48 bits for "node"
            mt_rand(0, 0xffff),
            mt_rand(0, 0xffff),
            mt_rand(0, 0xffff)
        );
    }
    
    /**
     * Applies truncation strategies in order to keep the payload size under
     * configured limit.
     *
     * @param array $payload
     * @param string $strategy
     *
     * @return array
     */
    public function truncate(array $payload)
    {
        
        foreach (static::$truncationStrategies as $strategy) {
            if (!$this->needsTruncating($payload)) {
                break;
            }
            
            $strategy = new $strategy($this);
            
            $payload = $strategy->execute($payload);
        }
        
        return $payload;
    }
    
    /**
     * Check if the payload is too big to be sent
     *
     * @param array $payload
     *
     * @return boolean
     */
    public function needsTruncating(array $payload)
    {
        return strlen(json_encode($payload)) > self::MAX_PAYLOAD_SIZE;
    }
<<<<<<< HEAD

    /**
     * Parses an array of code lines from source file with given filename.
     *
     * Attempts to automatically detect the line break character used in the file.
     *
     * @param string $filename
     * @return string[] An array of lines of code from the given source file.
     */
    private function getSourceLines($filename)
    {
        $rawSource = file_get_contents($filename);

        $source = explode(PHP_EOL, $rawSource);

        if (count($source) === 1) {
            if (substr_count($rawSource, "\n") > substr_count($rawSource, "\r")) {
                $source = explode("\n", $rawSource);
            } else {
                $source = explode("\r", $rawSource);
            }
        }

        $source = str_replace(array("\n", "\t", "\r"), '', $source);

        return $source;
=======
    
    /**
     * Wrap a PHP error in an ErrorWrapper class and add backtrace information
     *
     * @param string $errno
     * @param string $errstr
     * @param string $errfile
     * @param string $errline
     *
     * @return ErrorWrapper
     */
    public function generateErrorWrapper($errno, $errstr, $errfile, $errline)
    {
        if ($this->captureErrorStacktraces) {
            $backTrace = array_slice(
                debug_backtrace($this->localVarsDump ? 0 : DEBUG_BACKTRACE_IGNORE_ARGS),
                2
            );
        } else {
            $backTrace = array();
        }
        return new ErrorWrapper($errno, $errstr, $errfile, $errline, $backTrace);
>>>>>>> 507462f1
    }
}<|MERGE_RESOLUTION|>--- conflicted
+++ resolved
@@ -1023,7 +1023,6 @@
     {
         return strlen(json_encode($payload)) > self::MAX_PAYLOAD_SIZE;
     }
-<<<<<<< HEAD
 
     /**
      * Parses an array of code lines from source file with given filename.
@@ -1050,7 +1049,7 @@
         $source = str_replace(array("\n", "\t", "\r"), '', $source);
 
         return $source;
-=======
+    }
     
     /**
      * Wrap a PHP error in an ErrorWrapper class and add backtrace information
@@ -1073,6 +1072,5 @@
             $backTrace = array();
         }
         return new ErrorWrapper($errno, $errstr, $errfile, $errline, $backTrace);
->>>>>>> 507462f1
     }
 }