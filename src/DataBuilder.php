--- conflicted
+++ resolved
@@ -178,13 +178,8 @@
         $fromConfig = isset($config['local_vars_dump']) ? $config['local_vars_dump'] : null;
         $this->localVarsDump = self::$defaults->localVarsDump($fromConfig);
         if ($this->localVarsDump && !empty(ini_get('zend.exception_ignore_args'))) {
-<<<<<<< HEAD
-            ini_set('zend.exception_ignore_args', 'Off');
-            assert(empty(ini_get('zend.exception_ignore_args')) ||  ini_get('zend.exception_ignore_args') === "Off");
-=======
             ini_set('zend.exception_ignore_args', '0');
-            assert(empty(ini_get('zend.exception_ignore_args')));
->>>>>>> 786ae243
+            assert(empty(ini_get('zend.exception_ignore_args')) || ini_get('zend.exception_ignore_args') == "0");
         }
     }
     
