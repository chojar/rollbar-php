<?php namespace Rollbar;

use Rollbar\Payload\Level;
use Rollbar\Payload\Payload;

if (!defined('ROLLBAR_INCLUDED_ERRNO_BITMASK')) {
    define(
        'ROLLBAR_INCLUDED_ERRNO_BITMASK',
        E_ERROR | E_WARNING | E_PARSE | E_CORE_ERROR | E_USER_ERROR | E_RECOVERABLE_ERROR
    );
}

class Config
{
    private $accessToken;
    /**
     * @var DataBuilder
     */
    private $dataBuilder;
    private $configArray;
    
    /**
     * @var LevelFactory
     */
    private $levelFactory;
    
    /**
     * @var TransformerInterface
     */
    private $transformer;
    /**
     * @var FilterInterface
     */
    private $filter;
    private $minimumLevel;
    /**
     * @var ResponseHandlerInterface
     */
    private $responseHandler;
    /**
     * @var \Rollbar\Senders\SenderInterface
     */
    private $sender;
    private $reportSuppressed;
    /**
     * @var callable
     */
    private $checkIgnore;
    private $error_sample_rates = array();
    private $mt_randmax;

    private $included_errno = ROLLBAR_INCLUDED_ERRNO_BITMASK;
    private $use_error_reporting = false;
    
    /**
     * @var boolean Should debug_backtrace() data be sent with string messages
     * sent through RollbarLogger::log()
     */
    private $sendMessageTrace = false;

    public function __construct(array $configArray)
    {
        $this->levelFactory = new LevelFactory();
        
        $this->updateConfig($configArray);

        if (isset($configArray['error_sample_rates'])) {
            $this->error_sample_rates = $configArray['error_sample_rates'];
        }

        $levels = array(E_WARNING, E_NOTICE, E_USER_ERROR, E_USER_WARNING,
            E_USER_NOTICE, E_STRICT, E_RECOVERABLE_ERROR);
        // PHP 5.3.0
        if (defined('E_DEPRECATED')) {
            $levels = array_merge($levels, array(E_DEPRECATED, E_USER_DEPRECATED));
        }
        $curr = 1;
        for ($i = 0, $num = count($levels); $i < $num; $i++) {
            $level = $levels[$i];
            if (!isset($this->error_sample_rates[$level])) {
                $this->error_sample_rates[$level] = $curr;
            }
        }
        $this->mt_randmax = mt_getrandmax();
    }

    public function configure($config)
    {
        $this->updateConfig($this->extend($config));
    }

    public function extend($config)
    {
        return array_replace_recursive(array(), $this->configArray, $config);
    }

    public function getConfigArray()
    {
        return $this->configArray;
    }

    protected function updateConfig($config)
    {
        $this->configArray = $config;

        $this->setAccessToken($config);
        $this->setDataBuilder($config);
        $this->setTransformer($config);
        $this->setMinimumLevel($config);
        $this->setReportSuppressed($config);
        $this->setFilters($config);
        $this->setSender($config);
        $this->setResponseHandler($config);
        $this->setCheckIgnoreFunction($config);
        $this->setSendMessageTrace($config);

        if (isset($config['included_errno'])) {
            $this->included_errno = $config['included_errno'];
        }

        if (isset($config['use_error_reporting'])) {
            $this->use_error_reporting = $config['use_error_reporting'];
        }
    }

    private function setAccessToken($config)
    {
        if (isset($_ENV['ROLLBAR_ACCESS_TOKEN']) && !isset($config['access_token'])) {
            $config['access_token'] = $_ENV['ROLLBAR_ACCESS_TOKEN'];
        }
        Utilities::validateString($config['access_token'], "config['access_token']", 32, false);
        $this->accessToken = $config['access_token'];
    }

    private function setDataBuilder($config)
    {
        if (!isset($c['levelFactory'])) {
            $c['levelFactory'] = $this->levelFactory;
        }
        
        $exp = "Rollbar\DataBuilderInterface";
        $def = "Rollbar\DataBuilder";
        $this->setupWithOptions($config, "dataBuilder", $exp, $def, true);
    }

    private function setTransformer($config)
    {
        $expected = "Rollbar\TransformerInterface";
        $this->setupWithOptions($config, "transformer", $expected);
    }

    private function setMinimumLevel($config)
    {
        if (empty($config['minimumLevel'])) {
            $this->minimumLevel = 0;
<<<<<<< HEAD
        } elseif ($config['minimumLevel'] instanceof Level) {
            $this->minimumLevel = $config['minimumLevel']->toInt();
        } elseif (is_string($config['minimumLevel'])) {
            $level = Level::fromName($config['minimumLevel']);
=======
        } elseif ($c['minimumLevel'] instanceof Level) {
            $this->minimumLevel = $c['minimumLevel']->toInt();
        } elseif (is_string($c['minimumLevel'])) {
            $level = $this->levelFactory->fromName($c['minimumLevel']);
>>>>>>> a7b2f489
            if ($level !== null) {
                $this->minimumLevel = $level->toInt();
            }
        } elseif (is_int($config['minimumLevel'])) {
            $this->minimumLevel = $config['minimumLevel'];
        } else {
            $this->minimumLevel = 0;
        }
    }

    private function setReportSuppressed($config)
    {
        $this->reportSuppressed = isset($config['reportSuppressed']) && $config['reportSuppressed'];
        if (!isset($this->reportSuppressed)) {
            $this->reportSuppressed = isset($config['report_suppressed']) && $config['report_suppressed'];
        }
    }

    private function setFilters($config)
    {
        $this->setupWithOptions($config, "filter", "Rollbar\FilterInterface");
    }

    private function setSender($config)
    {
        $expected = "Rollbar\Senders\SenderInterface";
        $default = "Rollbar\Senders\CurlSender";

        if (array_key_exists('base_api_url', $config)) {
            $config['senderOptions']['endpoint'] = $config['base_api_url'] . 'item/';
        }

        if (array_key_exists('endpoint', $config)) {
            $config['senderOptions']['endpoint'] = $config['endpoint'] . 'item/';
        }

        if (array_key_exists('timeout', $config)) {
            $config['senderOptions']['timeout'] = $config['timeout'];
        }

        if (array_key_exists('proxy', $config)) {
            $config['senderOptions']['proxy'] = $config['proxy'];
        }

        if (array_key_exists('handler', $config) && $config['handler'] == 'agent') {
            $default = "Rollbar\Senders\AgentSender";
            if (array_key_exists('agent_log_location', $config)) {
                $config['senderOptions'] = array(
                    'agentLogLocation' => $config['agent_log_location']
                );
            }
        }

        // set options for fluent sender
        if (isset($config['handler']) && $config['handler'] == 'fluent') {
            $default = "Rollbar\Senders\FluentSender";

            if (isset($config['fluent_host'])) {
                $config['senderOptions']['fluentHost'] = $config['fluent_host'];
            }

            if (isset($config['fluent_port'])) {
                $config['senderOptions']['fluentPort'] = $config['fluent_port'];
            }

            if (isset($config['fluent_tag'])) {
                $config['senderOptions']['fluentTag'] = $config['fluent_tag'];
            }
        }

        $this->setupWithOptions($config, "sender", $expected, $default);
    }

    private function setResponseHandler($config)
    {
        $this->setupWithOptions($config, "responseHandler", "Rollbar\ResponseHandlerInterface");
    }

    private function setCheckIgnoreFunction($config)
    {
        if (!isset($config['checkIgnore'])) {
            return;
        }

        $this->checkIgnore = $config['checkIgnore'];
    }

    private function setSendMessageTrace($config)
    {
        if (!isset($config['send_message_trace'])) {
            return;
        }

        $this->sendMessageTrace = $config['send_message_trace'];
    }

    /**
     * Allows setting up configuration options that might be specified by class
     * name. Any interface used with `setupWithOptions` should be constructed
     * with a single parameter: an associative array with the config options.
     * It is assumed that it will be in the configuration as a sibling to the
     * key the class is named in. The options should have the same key as the
     * classname, but with 'Options' appended. E.g:
     * ```array(
     *   "sender" => "MySender",
     *   "senderOptions" => array(
     *     "speed" => 11,
     *     "protocol" => "First Contact"
     *   )
     * );```
     * Will be initialized as if you'd used:
     * `new MySender(array("speed"=>11,"protocol"=>"First Contact"));`
     * You can also just pass an instance in directly. (In which case options
     * are ignored)
     * @param $config
     * @param $keyName
     * @param $expectedType
     * @param mixed $defaultClass
     * @param bool $passWholeConfig
     */
    protected function setupWithOptions(
        $config,
        $keyName,
        $expectedType,
        $defaultClass = null,
        $passWholeConfig = false
    ) {

        $$keyName = isset($config[$keyName]) ? $config[$keyName] : null;

        if (is_null($defaultClass) && is_null($$keyName)) {
            return;
        }

        if (is_null($$keyName)) {
            $$keyName = $defaultClass;
        }
        if (is_string($$keyName)) {
            if ($passWholeConfig) {
                $options = $config;
            } else {
                $options = isset($config[$keyName . "Options"]) ?
                            $config[$keyName . "Options"] :
                            array();
            }
            $this->$keyName = new $$keyName($options);
        } else {
            $this->$keyName = $$keyName;
        }

        if (!$this->$keyName instanceof $expectedType) {
            throw new \InvalidArgumentException(
                "$keyName must be a $expectedType"
            );
        }
    }

    public function getRollbarData($level, $toLog, $context)
    {
        return $this->dataBuilder->makeData($level, $toLog, $context);
    }

    public function getDataBuilder()
    {
        return $this->dataBuilder;
    }
    
    public function getLevelFactory()
    {
        return $this->levelFactory;
    }
    
    public function getSender()
    {
        return $this->sender;
    }

    /**
     * @param Payload $payload
     * @param Level $level
     * @param \Exception | \Throwable $toLog
     * @param array $context
     * @return Payload
     */
    public function transform($payload, $level, $toLog, $context)
    {
        if (is_null($this->transformer)) {
            return $payload;
        }
        return $this->transformer->transform($payload, $level, $toLog, $context);
    }

    public function getAccessToken()
    {
        return $this->accessToken;
    }

    public function getSendMessageTrace()
    {
        return $this->sendMessageTrace;
    }

    public function checkIgnored($payload, $accessToken, $toLog, $isUncaught)
    {
        if ($this->shouldSuppress()) {
            return true;
        }
        if (isset($this->checkIgnore)) {
            try {
                if (call_user_func($this->checkIgnore, $isUncaught, $toLog, $payload)) {
                    return true;
                }
            } catch (Exception $exception) {
                // We should log that we are removing the custom checkIgnore
                $this->checkIgnore = null;
            }
        }
        if ($this->levelTooLow($payload)) {
            return true;
        }
        if (!is_null($this->filter)) {
            return $this->filter->shouldSend($payload, $accessToken);
        }

        if ($toLog instanceof ErrorWrapper) {
            $errno = $toLog->errorLevel;

            if ($this->included_errno != -1 && ($errno & $this->included_errno) != $errno) {
                // ignore
                return true;
            }

            if ($this->use_error_reporting && ($errno & error_reporting()) != $errno) {
                // ignore due to error_reporting level
                return true;
            }

            if (isset($this->error_sample_rates[$errno])) {
                // get a float in the range [0, 1)
                // mt_rand() is inclusive, so add 1 to mt_randmax
                $float_rand = mt_rand() / ($this->mt_randmax + 1);
                if ($float_rand > $this->error_sample_rates[$errno]) {
                    // skip
                    return true;
                }
            }
        }
        return false;
    }

    /**
     * @param Payload $payload
     * @return bool
     */
    private function levelTooLow($payload)
    {
        return $payload->getData()->getLevel()->toInt() < $this->minimumLevel;
    }

    private function shouldSuppress()
    {
        return error_reporting() === 0 && !$this->reportSuppressed;
    }

    public function send(&$scrubbedPayload, $accessToken)
    {
        return $this->sender->send($scrubbedPayload, $accessToken);
    }

    public function handleResponse($payload, $response)
    {
        if (!is_null($this->responseHandler)) {
            $this->responseHandler->handleResponse($payload, $response);
        }
    }
}<|MERGE_RESOLUTION|>--- conflicted
+++ resolved
@@ -153,17 +153,10 @@
     {
         if (empty($config['minimumLevel'])) {
             $this->minimumLevel = 0;
-<<<<<<< HEAD
         } elseif ($config['minimumLevel'] instanceof Level) {
             $this->minimumLevel = $config['minimumLevel']->toInt();
         } elseif (is_string($config['minimumLevel'])) {
-            $level = Level::fromName($config['minimumLevel']);
-=======
-        } elseif ($c['minimumLevel'] instanceof Level) {
-            $this->minimumLevel = $c['minimumLevel']->toInt();
-        } elseif (is_string($c['minimumLevel'])) {
-            $level = $this->levelFactory->fromName($c['minimumLevel']);
->>>>>>> a7b2f489
+            $level = $this->levelFactory->fromName($config['minimumLevel']);
             if ($level !== null) {
                 $this->minimumLevel = $level->toInt();
             }
