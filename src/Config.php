<?php namespace Rollbar;

use Rollbar\Payload\Level;
use Rollbar\Payload\Payload;
use \Rollbar\Payload\EncodedPayload;

if (!defined('ROLLBAR_INCLUDED_ERRNO_BITMASK')) {
    define(
        'ROLLBAR_INCLUDED_ERRNO_BITMASK',
        E_ERROR | E_WARNING | E_PARSE | E_CORE_ERROR | E_USER_ERROR | E_RECOVERABLE_ERROR
    );
}

class Config
{
    const VERBOSE_NONE = 'none';
    const VERBOSE_NONE_INT = 1000;

    private static $options = array(
        'access_token',
        'agent_log_location',
        'allow_exec',
        'endpoint',
        'base_api_url',
        'autodetect_branch',
        'branch',
        'capture_error_stacktraces',
        'check_ignore',
        'code_version',
        'custom',
        'custom_data_method',
        'enabled',
        'environment',
        'error_sample_rates',
        'exception_sample_rates',
        'fluent_host',
        'fluent_port',
        'fluent_tag',
        'handler',
        'host',
        'include_error_code_context',
        'include_exception_code_context',
        'included_errno',
        'output',
        'output_logger',
        'person',
        'person_fn',
        'capture_ip',
        'capture_username',
        'capture_email',
        'root',
        'scrub_fields',
        'scrub_whitelist',
        'timeout',
        'transmit',
        'custom_truncation',
        'report_suppressed',
        'use_error_reporting',
        'proxy',
        'send_message_trace',
        'include_raw_request_body',
        'local_vars_dump',
        'max_nesting_depth',
        'max_items',
        'minimum_level',
<<<<<<< HEAD
        'verbose',
        'verbose_logger'
=======
        'raise_on_error'
>>>>>>> 057c9ea9
    );
    
    private $accessToken;
    /**
     * @var boolean $enabled If this is false then do absolutely nothing, 
     * try to be as close to the scenario where Rollbar did not exist at 
     * all in the code.
     * Default: true
     */
    private $enabled = true;

    /**
     * @var boolean $transmit If this is false then we do everything except 
     * make the post request at the end of the pipeline.
     * Default: true
     */
    private $transmit;

    /**
     * @var boolean $output If this is true then we output the payload to 
     * standard out or a configured logger right before transmitting.
     * Default: false
     */
    private $output;

    /**
     * @var \Psr\Log\Logger $outputLogger Logger responsible for logging request
     * payload and response dumps on. The messages logged can be controlled with
     * `output` config options.
     * Default: \Monolog\Logger with \Monolog\Handler\ErrorLogHandler
     */
    private $outputLogger;

    /**
     * @var string $verbose If this is set to any of the \Psr\Log\LogLevel options
     * then we output messages related to the processing of items that might be 
     * useful to someone trying to understand what Rollbar is doing. The logged
     * messages are dependent on the level of verbosity. The supported options are 
     * all the log levels of \Psr\Log\LogLevel 
     * (https://github.com/php-fig/log/blob/master/Psr/Log/LogLevel.php) plus
     * an additional Rollbar\Config::VERBOSE_NONE option which makes the SDK quiet 
     * (excluding `output` option configured separetely).
     * Essentially this option controls the level of verbosity of the default
     * `verbose_logger`. If you override the default `verbose_logger`, you need
     * to implement obeying the `verbose` config option yourself.
     * Default: Rollbar\Config::VERBOSE_NONE
     */
    private $verbose;

    /**
     * @var \Psr\Log\Logger $versbosity_logger The logger object used to log
     * the internal messages of the SDK. The verbosity level of the default
     * $verbosityLogger can be controlled with `verbose` config option.
     * Default: \Rollbar\VerboseLogger
     */
    private $verboseLogger;

    /**
     * @var DataBuilder
     */
    private $dataBuilder;
    private $configArray;
    
    /**
     * @var LevelFactory
     */
    private $levelFactory;
    
    /**
     * @var Utilities
     */
    private $utilities;
    
    /**
     * @var TransformerInterface
     */
    private $transformer;
    /**
     * @var FilterInterface
     */
    private $filter;
    
    /**
     * @var int
     */
    private $minimumLevel;
    
    /**
     * @var ResponseHandlerInterface
     */
    private $responseHandler;
    /**
     * @var \Rollbar\Senders\SenderInterface
     */
    private $sender;
    private $reportSuppressed;
    /**
     * @var Scrubber
     */
    private $scrubber;

    private $batched = false;
    private $batchSize = 50;

    private $maxNestingDepth = 10;

    private $custom = array();
    
    /**
     * @var callable with parameters $toLog, $contextDataMethodContext. The return
     * value of the callable will be appended to the custom field of the item.
     */
    private $customDataMethod;
    
    /**
     * @var callable
     */
    private $checkIgnore;
    private $errorSampleRates;
    private $exceptionSampleRates;
    private $mtRandmax;

    private $includedErrno;
    private $useErrorReporting = false;
    
    /**
     * @var boolean Should debug_backtrace() data be sent with string messages
     * sent through RollbarLogger::log().
     */
    private $sendMessageTrace = false;
    
    /**
     * @var string (fully qualified class name) The name of the your custom
     * truncation strategy class. The class should inherit from
     * Rollbar\Truncation\AbstractStrategy.
     */
    private $customTruncation;
    
    /**
     * @var boolean Should the SDK raise an exception after logging an error.
     * This is useful in test and development enviroments.
     * https://github.com/rollbar/rollbar-php/issues/448
     */
    private $raiseOnError = false;
    
    /**
     * @var int The maximum number of items reported to Rollbar within one
     * request.
     */
    private $maxItems;

    public function __construct(array $configArray)
    {
        $this->includedErrno = \Rollbar\Defaults::get()->includedErrno();
        
        $this->levelFactory = new LevelFactory();
        $this->utilities = new Utilities();
        
        $this->updateConfig($configArray);

        $this->errorSampleRates = \Rollbar\Defaults::get()->errorSampleRates();
        if (isset($configArray['error_sample_rates'])) {
            $this->errorSampleRates = $configArray['error_sample_rates'];
        }
        
        $this->exceptionSampleRates = \Rollbar\Defaults::get()->exceptionSampleRates();
        if (isset($configArray['exception_sample_rates'])) {
            $this->exceptionSampleRates = $configArray['exception_sample_rates'];
        }

        $levels = array(E_WARNING, E_NOTICE, E_USER_ERROR, E_USER_WARNING,
            E_USER_NOTICE, E_STRICT, E_RECOVERABLE_ERROR);
        // PHP 5.3.0
        if (defined('E_DEPRECATED')) {
            $levels = array_merge($levels, array(E_DEPRECATED, E_USER_DEPRECATED));
        }
        $curr = 1;
        for ($i = 0, $num = count($levels); $i < $num; $i++) {
            $level = $levels[$i];
            if (!isset($this->errorSampleRates[$level])) {
                $this->errorSampleRates[$level] = $curr;
            }
        }
        $this->mtRandmax = mt_getrandmax();
    }
    
    public static function listOptions()
    {
        return self::$options;
    }

    public function configure($config)
    {
        $this->updateConfig($this->extend($config));
    }

    public function extend($config)
    {
        return array_replace_recursive(array(), $this->configArray, $config);
    }

    public function getConfigArray()
    {
        return $this->configArray;
    }

    protected function updateConfig($config)
    {
        $this->configArray = $config;

        $this->setEnabled($config);
        $this->setTransmit($config);
        $this->setOutput($config);
        $this->setOutputLogger($config);
        $this->setVerbose($config);
        $this->setVerboseLogger($config);
        $this->setAccessToken($config);
        $this->setDataBuilder($config);
        $this->setTransformer($config);
        $this->setMinimumLevel($config);
        $this->setReportSuppressed($config);
        $this->setFilters($config);
        $this->setSender($config);
        $this->setScrubber($config);
        $this->setBatched($config);
        $this->setBatchSize($config);
        $this->setMaxNestingDepth($config);
        $this->setCustom($config);
        $this->setResponseHandler($config);
        $this->setCheckIgnoreFunction($config);
        $this->setSendMessageTrace($config);
        $this->setRaiseOnError($config);

        if (isset($config['included_errno'])) {
            $this->includedErrno = $config['included_errno'];
        }

        $this->useErrorReporting = \Rollbar\Defaults::get()->useErrorReporting();
        if (isset($config['use_error_reporting'])) {
            $this->useErrorReporting = $config['use_error_reporting'];
        }
        
        $this->maxItems = \Rollbar\Defaults::get()->maxItems();
        if (isset($config['max_items'])) {
            $this->maxItems = $config['max_items'];
        }
        
        if (isset($config['custom_truncation'])) {
            $this->customTruncation = $config['custom_truncation'];
        }
        
        $this->customDataMethod = \Rollbar\Defaults::get()->customDataMethod();
        if (isset($config['custom_data_method'])) {
            $this->customDataMethod = $config['custom_data_method'];
        }
    }

    private function setAccessToken($config)
    {
        if (isset($_ENV['ROLLBAR_ACCESS_TOKEN']) && !isset($config['access_token'])) {
            $config['access_token'] = $_ENV['ROLLBAR_ACCESS_TOKEN'];
        }
        $this->utilities->validateString($config['access_token'], "config['access_token']", 32, false);
        $this->accessToken = $config['access_token'];
    }

    private function setEnabled($config)
    {
        if (array_key_exists('enabled', $config) && $config['enabled'] === false) {
            $this->disable();
        } else {
            if (\Rollbar\Defaults::get()->enabled() === false) {
                $this->disable();
            } else {
                $this->enable();
            }
        }
    }

    private function setTransmit($config)
    {
        $this->transmit = isset($config['transmit']) ?
            $config['transmit'] : 
            \Rollbar\Defaults::get()->transmit();
    }

    private function setOutput($config)
    {
        $this->output = isset($config['output']) ?
            $config['output'] : 
            \Rollbar\Defaults::get()->output();
    }

    private function setOutputLogger($config)
    {
        $this->outputLogger = isset($config['output_logger']) ?
            $config['output_logger'] : 
            new \Monolog\Logger('rollbar.output', array(new \Monolog\Handler\ErrorLogHandler()));
        
        if (!($this->outputLogger instanceof \Psr\Log\LoggerInterface)) {
            throw new \Exception('Output logger must implement \Psr\Log\LoggerInterface');
        }
    }

    private function setVerbose($config)
    {
        $this->verbose = isset($config['verbose']) ?
            $config['verbose'] : 
            \Rollbar\Defaults::get()->verbose();
    }

    private function setVerboseLogger($config)
    {
        if (isset($config['verbose_logger'])) {
            $this->verboseLogger = $config['verbose_logger'];
        } else {
            $handler = new \Monolog\Handler\ErrorLogHandler();
            $handler->setLevel($this->verboseInteger());
            $this->verboseLogger = new \Monolog\Logger('rollbar.verbose', array($handler));
        }
        
        if (!($this->verboseLogger instanceof \Psr\Log\LoggerInterface)) {
            throw new \Exception('Verbose logger must implement \Psr\Log\LoggerInterface');
        }
    }
    
    public function enable()
    {
        $this->enabled = true;
    }
    
    public function disable()
    {
        $this->enabled = false;
    }

    private function setDataBuilder($config)
    {
        if (!isset($config['levelFactory'])) {
            $config['levelFactory'] = $this->levelFactory;
        }
        
        if (!isset($config['utilities'])) {
            $config['utilities'] = $this->utilities;
        }
        
        $exp = "Rollbar\DataBuilderInterface";
        $def = "Rollbar\DataBuilder";
        $this->setupWithOptions($config, "dataBuilder", $exp, $def, true);
    }

    private function setTransformer($config)
    {
        $expected = "Rollbar\TransformerInterface";
        $this->setupWithOptions($config, "transformer", $expected);
    }

    private function setMinimumLevel($config)
    {
        $this->minimumLevel = \Rollbar\Defaults::get()->minimumLevel();
        
        $override = array_key_exists('minimum_level', $config) ? $config['minimum_level'] : null;
        $override = array_key_exists('minimumLevel', $config) ? $config['minimumLevel'] : $override;
        
        if ($override instanceof Level) {
            $this->minimumLevel = $override->toInt();
        } elseif (is_string($override)) {
            $level = $this->levelFactory->fromName($override);
            if ($level !== null) {
                $this->minimumLevel = $level->toInt();
            }
        } elseif (is_int($override)) {
            $this->minimumLevel = $override;
        }
    }

    private function setReportSuppressed($config)
    {
        $this->reportSuppressed = isset($config['reportSuppressed']) && $config['reportSuppressed'];
        if (!isset($this->reportSuppressed)) {
            $this->reportSuppressed = isset($config['report_suppressed']) && $config['report_suppressed'];
        }
        
        if (!isset($this->reportSuppressed)) {
            $this->reportSuppressed = \Rollbar\Defaults::get()->reportSuppressed();
        }
    }

    private function setFilters($config)
    {
        $this->setupWithOptions($config, "filter", "Rollbar\FilterInterface");
    }

    private function setSender($config)
    {
        $expected = "Rollbar\Senders\SenderInterface";
        
        $default = "Rollbar\Senders\CurlSender";

        $this->setTransportOptions($config);
        $default = $this->setAgentSenderOptions($config, $default);
        $default = $this->setFluentSenderOptions($config, $default);

        $this->setupWithOptions($config, "sender", $expected, $default);
    }

    private function setScrubber($config)
    {
        $exp = "Rollbar\ScrubberInterface";
        $def = "Rollbar\Scrubber";
        $this->setupWithOptions($config, "scrubber", $exp, $def, true);
    }

    private function setBatched($config)
    {
        if (array_key_exists('batched', $config)) {
            $this->batched = $config['batched'];
        }
    }
    
    private function setRaiseOnError($config)
    {
        if (array_key_exists('raise_on_error', $config)) {
            $this->raiseOnError = $config['raise_on_error'];
        } else {
            $this->raiseOnError = \Rollbar\Defaults::get()->raiseOnError();
        }
    }

    private function setBatchSize($config)
    {
        if (array_key_exists('batch_size', $config)) {
            $this->batchSize = $config['batch_size'];
        }
    }

    private function setMaxNestingDepth($config)
    {
        if (array_key_exists('max_nesting_depth', $config)) {
            $this->maxNestingDepth = $config['max_nesting_depth'];
        }
    }

    public function setCustom($config)
    {
        $this->dataBuilder->setCustom($config);
    }
    
    public function addCustom($key, $data)
    {
        $this->dataBuilder->addCustom($key, $data);
    }
    
    public function removeCustom($key)
    {
        $this->dataBuilder->removeCustom($key);
    }

    public function transmitting()
    {
        return $this->transmit;
    }

    public function outputting()
    {
        return $this->output;
    }

    public function verbose()
    {
        return $this->verbose;
    }

    public function verboseInteger()
    {
        if ($this->verbose == self::VERBOSE_NONE) {
            return self::VERBOSE_NONE_INT;
        }
        return \Monolog\Logger::toMonologLevel($this->verbose);
    }
    
    public function getCustom()
    {
        return $this->dataBuilder->getCustom();
    }
    
    public function getAllowedCircularReferenceTypes()
    {
        return $this->allowedCircularReferenceTypes;
    }
    
    public function setCustomTruncation($type)
    {
        $this->customTruncation = $type;
    }
    
    public function getCustomTruncation()
    {
        return $this->customTruncation;
    }

    private function setTransportOptions(&$config)
    {
        if (array_key_exists('base_api_url', $config)) {
            $config['senderOptions']['endpoint'] = $config['base_api_url'] . 'item/';
        }

        if (array_key_exists('endpoint', $config)) {
            $config['senderOptions']['endpoint'] = $config['endpoint'] . 'item/';
        }

        if (array_key_exists('timeout', $config)) {
            $config['senderOptions']['timeout'] = $config['timeout'];
        }

        if (array_key_exists('proxy', $config)) {
            $config['senderOptions']['proxy'] = $config['proxy'];
        }

        if (array_key_exists('ca_cert_path', $config)) {
            $config['senderOptions']['ca_cert_path'] = $config['ca_cert_path'];
        }
    }

    private function setAgentSenderOptions(&$config, $default)
    {
        if (!array_key_exists('handler', $config) || $config['handler'] != 'agent') {
            return $default;
        }
        $default = "Rollbar\Senders\AgentSender";
        if (array_key_exists('agent_log_location', $config)) {
            $config['senderOptions'] = array(
                'agentLogLocation' => $config['agent_log_location']
            );
        }
        return $default;
    }

    private function setFluentSenderOptions(&$config, $default)
    {
        if (!isset($config['handler']) || $config['handler'] != 'fluent') {
            return $default;
        }
        $default = "Rollbar\Senders\FluentSender";

        if (isset($config['fluent_host'])) {
            $config['senderOptions']['fluentHost'] = $config['fluent_host'];
        }

        if (isset($config['fluent_port'])) {
            $config['senderOptions']['fluentPort'] = $config['fluent_port'];
        }

        if (isset($config['fluent_tag'])) {
            $config['senderOptions']['fluentTag'] = $config['fluent_tag'];
        }

        return $default;
    }

    private function setResponseHandler($config)
    {
        $this->setupWithOptions($config, "responseHandler", "Rollbar\ResponseHandlerInterface");
    }

    private function setCheckIgnoreFunction($config)
    {
        // Remain backwards compatible
        if (isset($config['checkIgnore'])) {
            $this->checkIgnore = $config['checkIgnore'];
        }
        
        if (isset($config['check_ignore'])) {
            $this->checkIgnore = $config['check_ignore'];
        }
    }

    private function setSendMessageTrace($config)
    {
        if (!isset($config['send_message_trace'])) {
            return;
        }

        $this->sendMessageTrace = $config['send_message_trace'];
    }

    /**
     * Allows setting up configuration options that might be specified by class
     * name. Any interface used with `setupWithOptions` should be constructed
     * with a single parameter: an associative array with the config options.
     * It is assumed that it will be in the configuration as a sibling to the
     * key the class is named in. The options should have the same key as the
     * classname, but with 'Options' appended. E.g:
     * ```array(
     *   "sender" => "MySender",
     *   "senderOptions" => array(
     *     "speed" => 11,
     *     "protocol" => "First Contact"
     *   )
     * );```
     * Will be initialized as if you'd used:
     * `new MySender(array("speed"=>11,"protocol"=>"First Contact"));`
     * You can also just pass an instance in directly. (In which case options
     * are ignored)
     * @param $config
     * @param $keyName
     * @param $expectedType
     * @param mixed $defaultClass
     * @param bool $passWholeConfig
     */
    protected function setupWithOptions(
        $config,
        $keyName,
        $expectedType,
        $defaultClass = null,
        $passWholeConfig = false
    ) {

        $class = isset($config[$keyName]) ? $config[$keyName] : null;

        if (is_null($defaultClass) && is_null($class)) {
            return;
        }

        if (is_null($class)) {
            $class = $defaultClass;
        }
        if (is_string($class)) {
            if ($passWholeConfig) {
                $options = $config;
            } else {
                $options = isset($config[$keyName . "Options"]) ?
                            $config[$keyName . "Options"] :
                            array();
            }
            $this->$keyName = new $class($options);
        } else {
            $this->$keyName = $class;
        }

        if (!$this->$keyName instanceof $expectedType) {
            throw new \InvalidArgumentException(
                "$keyName must be a $expectedType"
            );
        }
    }

    public function outputLogger()
    {
        return $this->outputLogger;
    }

    public function verboseLogger()
    {
        return $this->verboseLogger;
    }

    public function getRollbarData($level, $toLog, $context)
    {
        return $this->dataBuilder->makeData($level, $toLog, $context);
    }

    public function getDataBuilder()
    {
        return $this->dataBuilder;
    }
    
    public function getLevelFactory()
    {
        return $this->levelFactory;
    }
    
    public function getSender()
    {
        return $this->sender;
    }

    public function getScrubber()
    {
        return $this->scrubber;
    }

    public function getBatched()
    {
        return $this->batched;
    }

    public function getBatchSize()
    {
        return $this->batchSize;
    }

    public function getMaxNestingDepth()
    {
        return $this->maxNestingDepth;
    }
    
    public function getMaxItems()
    {
        return $this->maxItems;
    }

    public function getMinimumLevel()
    {
        return $this->minimumLevel;
    }
    
    public function getRaiseOnError()
    {
        return $this->raiseOnError;
    }

    /**
     * @param Payload $payload
     * @param Level $level
     * @param \Exception | \Throwable $toLog
     * @param array $context
     * @return Payload
     */
    public function transform($payload, $level, $toLog, $context)
    {
        if (count($this->custom) > 0) {
            $this->verboseLogger()->debug("Adding custom data to the payload.");
            $data = $payload->getData();
            $custom = $data->getCustom();
            $custom = array_merge(array(), $this->custom, (array)$custom);
            $data->setCustom($custom);
            $payload->setData($data);
        }
        if (is_null($this->transformer)) {
            return $payload;
        }

        $this->verboseLogger()->debug("Applying transformer " . get_class($this->transformer) . " to the payload.");

        return $this->transformer->transform($payload, $level, $toLog, $context);
    }

    public function getAccessToken()
    {
        return $this->accessToken;
    }

    public function enabled()
    {
        return $this->enabled === true;
    }
    
    public function disabled()
    {
        return !$this->enabled();
    }

    public function getSendMessageTrace()
    {
        return $this->sendMessageTrace;
    }

    public function checkIgnored($payload, $accessToken, $toLog, $isUncaught)
    {
        if (isset($this->checkIgnore)) {
            try {
                if (call_user_func($this->checkIgnore, $isUncaught, $toLog, $payload)) {
                    $this->verboseLogger()->info('Occurrence ignored due to custom checkIgnore logic');
                    return true;
                }
            } catch (Exception $exception) {
                $this->verboseLogger()->error(
                    'Exception occurred in the custom checkIgnore logic:' . $exception->getMessage()
                );
                $this->checkIgnore = null;
            }
        }
        
        if ($this->payloadLevelTooLow($payload)) {
            $this->verboseLogger()->debug("Occurrence's level is too low");
            return true;
        }

        if (!is_null($this->filter)) {
            $filter = $this->filter->shouldSend($payload, $accessToken);
            $this->verboseLogger()->debug("Custom filter result: $filter");
            return $filter;
        }

        return false;
    }

    public function internalCheckIgnored($level, $toLog)
    {
        if ($this->shouldSuppress()) {
            $this->verboseLogger()->debug('Ignoring due to error reporting has been disabled in PHP config');
            return true;
        }

        if ($this->levelTooLow($this->levelFactory->fromName($level))) {
            $this->verboseLogger()->debug("Occurrence's level is too low");
            return true;
        }

        if ($toLog instanceof ErrorWrapper) {
            return $this->shouldIgnoreErrorWrapper($toLog);
        }
        
        if ($toLog instanceof \Exception) {
            return $this->shouldIgnoreException($toLog);
        }
        
        return false;
    }

    /**
     * Check if the error should be ignored due to `included_errno` config,
     * `use_error_reporting` config or `error_sample_rates` config.
     *
     * @param errno
     *
     * @return bool
     */
    public function shouldIgnoreError($errno)
    {
        if ($this->useErrorReporting && ($errno & error_reporting()) === 0) {
            // ignore due to error_reporting level
            $this->verboseLogger()->debug("Ignore due to error_reporting level");
            return true;
        }

        if ($this->includedErrno != -1 && ($errno & $this->includedErrno) != $errno) {
            // ignore
            $this->verboseLogger()->debug("Ignore due to includedErrno level");
            return true;
        }

        if (isset($this->errorSampleRates[$errno])) {
            // get a float in the range [0, 1)
            // mt_rand() is inclusive, so add 1 to mt_randmax
            $float_rand = mt_rand() / ($this->mtRandmax + 1);
            if ($float_rand > $this->errorSampleRates[$errno]) {
                // skip
                $this->verboseLogger()->debug("Skip due to error sample rating");
                return true;
            }
        }
        
        return false;
    }

    /**
     * Check if the error should be ignored due to `included_errno` config,
     * `use_error_reporting` config or `error_sample_rates` config.
     *
     * @param \Rollbar\ErrorWrapper $toLog
     *
     * @return bool
     */
    protected function shouldIgnoreErrorWrapper(ErrorWrapper $toLog)
    {
        return $this->shouldIgnoreError($toLog->errorLevel);
    }
    
    /**
     * Check if the exception should be ignored due to configured exception
     * sample rates.
     *
     * @param \Exception $toLog
     *
     * @return bool
     */
    protected function shouldIgnoreException(\Exception $toLog)
    {
        // get a float in the range [0, 1)
        // mt_rand() is inclusive, so add 1 to mt_randmax
        $floatRand = mt_rand() / ($this->mtRandmax + 1);
        if ($floatRand > $this->exceptionSampleRate($toLog)) {
            // skip
            $this->verboseLogger()->debug("Skip exception due to exception sample rating");
            return true;
        }
        
        return false;
    }
    
    /**
     * Calculate what's the chance of logging this exception according to
     * exception sampling.
     *
     * @param \Exception $toLog
     *
     * @return float
     */
    public function exceptionSampleRate(\Exception $toLog)
    {
        $sampleRate = 1.0;
        if (count($this->exceptionSampleRates) == 0) {
            return $sampleRate;
        }
        
        $exceptionClasses = array();
        
        $class = get_class($toLog);
        while ($class) {
            $exceptionClasses []= $class;
            $class = get_parent_class($class);
        }
        $exceptionClasses = array_reverse($exceptionClasses);
        
        foreach ($exceptionClasses as $exceptionClass) {
            if (isset($this->exceptionSampleRates["$exceptionClass"])) {
                $sampleRate = $this->exceptionSampleRates["$exceptionClass"];
            }
        }
        
        return $sampleRate;
    }

    /**
     * @param Payload $payload
     * @return bool
     */
    private function payloadLevelTooLow($payload)
    {
        return $this->levelTooLow($payload->getData()->getLevel());
    }

    /**
     * @param Level $level
     * @return bool
     */
    private function levelTooLow($level)
    {
        return $level->toInt() < $this->minimumLevel;
    }

    private function shouldSuppress()
    {
        return error_reporting() === 0 && !$this->reportSuppressed;
    }

    public function send(EncodedPayload $payload, $accessToken)
    {
        if ($this->transmitting()) {
            $response = $this->sender->send($payload, $accessToken);
        } else {
            $response = new Response(0, "Not transmitting (transmitting disabled in configuration)");
            $this->verboseLogger()->warning($response->getInfo());
        }

        if ($this->outputting()) {
            $this->outputLogger()->debug(
                'Sending payload with ' . get_class($this->sender) . ":\n" .
                $payload
            );
            $this->outputLogger()->debug($response);
        }

        return $response;
    }

    public function sendBatch(&$batch, $accessToken)
    {
        if ($this->transmitting()) {
            return $this->sender->sendBatch($batch, $accessToken);
        } else {
            $response = new Response(0, "Not transmitting (transmitting disabled in configuration)");
            $this->verboseLogger()->warning($response->getInfo());
            return $response;
        }
    }

    public function wait($accessToken, $max = 0)
    {
        $this->verboseLogger()->debug("Sender waiting...");
        $this->sender->wait($accessToken, $max);
    }

    public function handleResponse($payload, $response)
    {
        if (!is_null($this->responseHandler)) {
            $this->verboseLogger()->debug(
                'Applying custom response handler: ' . get_class($this->responseHandler)
            );
            $this->responseHandler->handleResponse($payload, $response);
        }
    }
}<|MERGE_RESOLUTION|>--- conflicted
+++ resolved
@@ -63,12 +63,9 @@
         'max_nesting_depth',
         'max_items',
         'minimum_level',
-<<<<<<< HEAD
         'verbose',
-        'verbose_logger'
-=======
+        'verbose_logger',
         'raise_on_error'
->>>>>>> 057c9ea9
     );
     
     private $accessToken;
