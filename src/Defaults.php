--- conflicted
+++ resolved
@@ -145,12 +145,9 @@
     private $defaultIncludeExcCodeContext;
     private $defaultRawRequestBody;
     private $defaultLocalVarsDump;
-<<<<<<< HEAD
     private $defaultCaptureIP = true;
-=======
     private $defaultCaptureEmail = false;
     private $defaultCaptureUsername = false;
->>>>>>> dec0398c
     private $utilities;
 
     public function __construct($utilities)
@@ -386,12 +383,12 @@
     {
         return $includeExcCodeContext ?: $this->defaultIncludeExcCodeContext;
     }
-    
-<<<<<<< HEAD
+   
     public function captureIP($captureIP = null)
     {
         return $captureIP !== null ? $captureIP : $this->defaultCaptureIP;
-=======
+    }
+
     public function captureEmail($captureEmail = null)
     {
         return $captureEmail !== null ? $captureEmail : $this->defaultCaptureEmail;
@@ -400,6 +397,5 @@
     public function captureUsername($captureUsername = null)
     {
         return $captureUsername !== null ? $captureUsername : $this->defaultCaptureUsername;
->>>>>>> dec0398c
     }
 }