--- conflicted
+++ resolved
@@ -42,14 +42,11 @@
         # both of them.
         # @see https://xdebug.org/docs/all_settings#mode
         xdebug3-mode: ['develop,coverage', 'coverage']
-<<<<<<< HEAD
-=======
         include:
           - php: '8.0'
             os: 'ubuntu'
             dependency: 'lowest'
             xdebug3-mode: 'develop,coverage'
->>>>>>> 141936e1
 
     name: PHP ${{ matrix.php }} on ${{ matrix.os }}, ${{ matrix.dependency }} dependencies preferred, ${{ matrix.xdebug3-mode }}
     runs-on: ${{ matrix.os }}-latest
